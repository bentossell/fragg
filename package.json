{
  "name": "anthropic-power-artifacts",
  "version": "0.1.0",
  "private": true,
  "scripts": {
    "dev": "next dev --turbo",
    "build": "next build",
    "start": "next start",
    "lint": "next lint"
  },
  "dependencies": {
    "@ai-sdk/anthropic": "^0.0.23",
    "@e2b/code-interpreter": "^0.0.9-beta.3",
    "@radix-ui/react-dialog": "^1.1.1",
    "@radix-ui/react-tabs": "^1.1.0",
    "@xterm/addon-canvas": "^0.7.0",
    "@xterm/addon-fit": "^0.10.0",
    "@xterm/xterm": "^5.5.0",
    "ai": "^3.2.5",
    "class-variance-authority": "^0.7.0",
    "clsx": "^2.1.1",
    "lucide-react": "^0.396.0",
    "next": "14.2.4",
    "prismjs": "^1.29.0",
    "react": "^18",
    "react-dom": "^18",
    "react-drag-drop-files": "^2.3.10",
<<<<<<< HEAD
    "react-resize-detector": "^11.0.1",
=======
    "react-simple-code-editor": "^0.14.1",
>>>>>>> a540028c
    "tailwind-merge": "^2.3.0",
    "tailwindcss-animate": "^1.0.7",
    "zod": "^3.23.8"
  },
  "devDependencies": {
    "@types/node": "^20",
    "@types/react": "^18",
    "@types/react-dom": "^18",
    "eslint": "^8",
    "eslint-config-next": "14.2.4",
    "postcss": "^8",
    "tailwindcss": "^3.4.1",
    "typescript": "^5"
  }
}<|MERGE_RESOLUTION|>--- conflicted
+++ resolved
@@ -25,11 +25,8 @@
     "react": "^18",
     "react-dom": "^18",
     "react-drag-drop-files": "^2.3.10",
-<<<<<<< HEAD
     "react-resize-detector": "^11.0.1",
-=======
     "react-simple-code-editor": "^0.14.1",
->>>>>>> a540028c
     "tailwind-merge": "^2.3.0",
     "tailwindcss-animate": "^1.0.7",
     "zod": "^3.23.8"
