import {
  streamObject,
  LanguageModel,
} from 'ai'

<<<<<<< HEAD
import { Templates, templatesToPrompt } from '@/lib/templates'
=======
import { LanguageModelV1 } from '@ai-sdk/provider'
import ratelimit from '@/lib/ratelimit'
import {
  runPython,
  writeToPage,
  writeToApp,
} from '@/lib/sandbox'
import { SandboxTemplate } from '@/lib/types'
import { prompt as dataAnalystPrompt } from '@/lib/python-analyst-prompt'
import { prompt as nextjsPrompt } from '@/lib/nextjs-prompt'
import { prompt as streamlitPrompt } from '@/lib/streamlit-prompt'
>>>>>>> 057dc60e
import { getModelClient } from '@/lib/models'
import { LLMModel, LLMModelConfig } from '@/lib/models'
import { artifactSchema as schema } from '@/lib/schema'

export const maxDuration = 60

const rateLimitMaxRequests = 5
const ratelimitWindow = '1m'

export async function POST(req: Request) {
<<<<<<< HEAD
  const { prompt, userID, template, model, config }: { prompt: string, userID: string, template: Templates, model: LLMModel, config: LLMModelConfig } = await req.json()
=======
  const limit = await ratelimit(req, rateLimitMaxRequests, ratelimitWindow)
  if (limit) {
    return new Response('You have reached your request limit for the day.', {
      status: 429,
      headers: {
        'X-RateLimit-Limit': limit.amount.toString(),
        'X-RateLimit-Remaining': limit.remaining.toString(),
        'X-RateLimit-Reset': limit.reset.toString()
      }
    })
  }

  const { messages, userID, template, model, config, apiKey }: { messages: CoreMessage[], userID: string, template: SandboxTemplate, model: LLMModel, config: LLMModelConfig, apiKey: string } = await req.json()
>>>>>>> 057dc60e
  console.log('userID', userID)
  // console.log('template', template)
  console.log('model', model)
  console.log('config', config)

  const { model: modelNameString, apiKey: modelApiKey, ...modelParams } = config
  const modelClient = getModelClient(model, config)

  const stream = await streamObject({
    model: modelClient as LanguageModel,
    schema,
    system: `You are a skilled developer. You do not make mistakes. Generate an artifact. You can install additional dependencies. You can use one of the following templates:\n${templatesToPrompt(template)}`,
    prompt,
    ...modelParams,
  })

  return stream.toTextStreamResponse()
}<|MERGE_RESOLUTION|>--- conflicted
+++ resolved
@@ -3,21 +3,7 @@
   LanguageModel,
 } from 'ai'
 
-<<<<<<< HEAD
 import { Templates, templatesToPrompt } from '@/lib/templates'
-=======
-import { LanguageModelV1 } from '@ai-sdk/provider'
-import ratelimit from '@/lib/ratelimit'
-import {
-  runPython,
-  writeToPage,
-  writeToApp,
-} from '@/lib/sandbox'
-import { SandboxTemplate } from '@/lib/types'
-import { prompt as dataAnalystPrompt } from '@/lib/python-analyst-prompt'
-import { prompt as nextjsPrompt } from '@/lib/nextjs-prompt'
-import { prompt as streamlitPrompt } from '@/lib/streamlit-prompt'
->>>>>>> 057dc60e
 import { getModelClient } from '@/lib/models'
 import { LLMModel, LLMModelConfig } from '@/lib/models'
 import { artifactSchema as schema } from '@/lib/schema'
@@ -28,9 +14,6 @@
 const ratelimitWindow = '1m'
 
 export async function POST(req: Request) {
-<<<<<<< HEAD
-  const { prompt, userID, template, model, config }: { prompt: string, userID: string, template: Templates, model: LLMModel, config: LLMModelConfig } = await req.json()
-=======
   const limit = await ratelimit(req, rateLimitMaxRequests, ratelimitWindow)
   if (limit) {
     return new Response('You have reached your request limit for the day.', {
@@ -43,8 +26,7 @@
     })
   }
 
-  const { messages, userID, template, model, config, apiKey }: { messages: CoreMessage[], userID: string, template: SandboxTemplate, model: LLMModel, config: LLMModelConfig, apiKey: string } = await req.json()
->>>>>>> 057dc60e
+  const { prompt, userID, template, model, config }: { prompt: string, userID: string, template: Templates, model: LLMModel, config: LLMModelConfig } = await req.json()
   console.log('userID', userID)
   // console.log('template', template)
   console.log('model', model)
