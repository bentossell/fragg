'use client'

import { useEffect, useState } from 'react'
import { experimental_useObject as useObject } from 'ai/react';
import { useLocalStorage } from 'usehooks-ts'
import { ArtifactSchema, artifactSchema as schema } from '@/lib/schema'

import { Chat } from '@/components/chat'
import { SideView } from '@/components/side-view'
import NavBar from '@/components/navbar'

import { supabase } from '@/lib/supabase'
import { AuthDialog } from '@/components/AuthDialog'
import { useAuth } from '@/lib/auth'

import { LLMModel, LLMModelConfig } from '@/lib/models'
import modelsList from '@/lib/models.json'
import { templates, TemplateId } from '@/lib/templates';

import { ExecutionResult } from './api/sandbox/route';

export type Message = {
  // id: string
  role: 'user' | 'assistant'
  content: string
  meta?: {
    title?: string
    description?: string
  }
}

export default function Home() {
  const [chatInput, setChatInput] = useLocalStorage('chat', '')
<<<<<<< HEAD
  const [selectedTemplate, setSelectedTemplate] = useState<'auto' | TemplateId>('auto')
=======
  const [selectedTemplate, setSelectedTemplate] = useLocalStorage('template', SandboxTemplate.CodeInterpreterMultilang)
>>>>>>> 057dc60e
  // reduce this to only fields needed
  const [languageModel, setLanguageModel] = useLocalStorage<LLMModelConfig>('languageModel', {
    model: 'claude-3-5-sonnet-20240620'
  })

  const [result, setResult] = useState<ExecutionResult>()
  const [messages, setMessages] = useState<Message[]>([])

  const [isAuthDialogOpen, setAuthDialog] = useState(false)
  const { session, apiKey } = useAuth(setAuthDialog)

  const filteredModels = modelsList.models.filter((model: LLMModel) => {
    if (process.env.NEXT_PUBLIC_USE_HOSTED_MODELS === 'true') {
      return model.hosted
    }

    return true
  })

  const currentModel = filteredModels.find((model: LLMModel) => model.id === languageModel.model)
  const currentTemplate = selectedTemplate === 'auto' ? templates : { [selectedTemplate]: templates[selectedTemplate] }

  const { object: artifact, submit, isLoading, stop, error } = useObject({
    api: '/api/chat',
    schema,
    onFinish: async ({ object: artifact, error }) => {
      if (!error) {
        // send it to /api/sandbox
        console.log('artifact', artifact)

        const response = await fetch('/api/sandbox', {
          method: 'POST',
          body: JSON.stringify({
            artifact,
            userID: session?.user?.id,
            apiKey
          })
        })

        const result = await response.json()
        console.log('result', result)
        setResult(result)
      }
    }
  })

  useEffect(() => {
    if (artifact) {
      const lastAssistantMessage = messages.findLast(message => message.role === 'assistant')
      if (lastAssistantMessage) {
        lastAssistantMessage.content = artifact.commentary || ''
        lastAssistantMessage.meta = {
          title: artifact.title,
          description: artifact.description
        }
      }
    }
  }, [artifact])

  function handleSubmitAuth (e: React.FormEvent<HTMLFormElement>) {
    e.preventDefault()

    if (!session) {
      return setAuthDialog(true)
    }

    if (isLoading) {
      stop()
    }

    submit({
      userID: session?.user?.id,
      prompt: chatInput,
      template: currentTemplate,
      model: currentModel,
      config: languageModel,
    })

    addMessage({
      role: 'user',
      content: chatInput
    })

    addMessage({
      role: 'assistant',
      content: '',
    })

    setChatInput('')
  }

  function addMessage (message: Message) {
    setMessages(previousMessages => [...previousMessages, message])
  }

  function handleSaveInputChange (e: React.ChangeEvent<HTMLInputElement>) {
    setChatInput(e.target.value)
  }

  function logout () {
    supabase ? supabase.auth.signOut() : console.warn('Supabase is not initialized')
  }

  function handleLanguageModelChange (e: LLMModelConfig) {
    setLanguageModel({ ...languageModel, ...e })
  }

  return (
    <main className="flex min-h-screen max-h-screen">
      {
        supabase && <AuthDialog open={isAuthDialogOpen} setOpen={setAuthDialog} supabase={supabase} />
      }
      <NavBar
        session={session}
        showLogin={() => setAuthDialog(true)}
        signOut={logout}
        templates={templates}
        selectedTemplate={selectedTemplate}
        onSelectedTemplateChange={setSelectedTemplate}
        models={filteredModels}
        languageModel={languageModel}
        onLanguageModelChange={handleLanguageModelChange}
        apiKeyConfigurable={!process.env.NEXT_PUBLIC_USE_HOSTED_MODELS}
      />

      <div className="flex-1 flex space-x-8 w-full pt-36 pb-8 px-4">
        <Chat
          messages={messages}
          input={chatInput}
          handleInputChange={handleSaveInputChange}
          handleSubmit={handleSubmitAuth}
        />
        <SideView
          isLoading={isLoading}
          artifact={artifact as ArtifactSchema}
          result={result}
          selectedTemplate={artifact?.template as TemplateId}
        />
      </div>
    </main>
  )
}<|MERGE_RESOLUTION|>--- conflicted
+++ resolved
@@ -31,12 +31,7 @@
 
 export default function Home() {
   const [chatInput, setChatInput] = useLocalStorage('chat', '')
-<<<<<<< HEAD
   const [selectedTemplate, setSelectedTemplate] = useState<'auto' | TemplateId>('auto')
-=======
-  const [selectedTemplate, setSelectedTemplate] = useLocalStorage('template', SandboxTemplate.CodeInterpreterMultilang)
->>>>>>> 057dc60e
-  // reduce this to only fields needed
   const [languageModel, setLanguageModel] = useLocalStorage<LLMModelConfig>('languageModel', {
     model: 'claude-3-5-sonnet-20240620'
   })
