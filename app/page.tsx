'use client'

import { useState } from 'react'
import { useChat } from 'ai/react'
import { useLocalStorage } from 'usehooks-ts'

import { Chat } from '@/components/chat'
import { SideView } from '@/components/side-view'
import { SandboxTemplate } from '@/lib/types'
import NavBar from '@/components/navbar'

import { supabase } from '@/lib/supabase'
import { AuthDialog } from '@/components/AuthDialog'
import { useAuth } from '@/lib/auth'

import { LLMModel, LLMModelConfig } from '@/lib/models'
import modelsList from '@/lib/models.json'

export default function Home() {
  const [chatInput, setChatInput] = useLocalStorage('chat', '')
  const [selectedTemplate, setSelectedTemplate] = useState(SandboxTemplate.CodeInterpreterMultilang)
  // reduce this to only fields needed
  const [languageModel, setLanguageModel] = useLocalStorage<LLMModelConfig>('languageModel', {
    model: 'claude-3-5-sonnet-20240620'
  })

  const [isAuthDialogOpen, setAuthDialog] = useState(false)
  const { session, apiKey } = useAuth(setAuthDialog)

  const filteredModels = modelsList.models.filter((model: LLMModel) => {
    if (process.env.NEXT_PUBLIC_USE_HOSTED_MODELS === 'true') {
      return model.hosted
    }

    return true
  })

  const currentModel = filteredModels.find((model: LLMModel) => model.id === languageModel.model)

  const { messages, handleInputChange, handleSubmit, data } = useChat({
    api: '/api/chat',
    body: {
      userID: session?.user?.id,
      template: selectedTemplate,
      model: currentModel,
      config: languageModel,
      apiKey,
    },
  })
  console.log({ messages, data })
  // For simplicity, we care only about the latest message that has a tool invocation
  const latestMessageWithToolInvocation = [...messages].reverse().find(message => message.toolInvocations && message.toolInvocations.length > 0)
  // Get the latest tool invocation
  const latestToolInvocation = latestMessageWithToolInvocation?.toolInvocations?.[0]

  function handleSubmitAuth (e: React.FormEvent<HTMLFormElement>) {
    if (!session) {
      e.preventDefault()
      return setAuthDialog(true)
    }

    handleSubmit(e)
    setChatInput('')
  }

  function handleSaveInputChange (e: React.ChangeEvent<HTMLInputElement>) {
    handleInputChange(e)
    setChatInput(e.target.value)
  }

  function logout () {
    supabase ? supabase.auth.signOut() : console.warn('Supabase is not initialized')
  }

  function handleLanguageModelChange (e: LLMModelConfig) {
    setLanguageModel({ ...languageModel, ...e })
  }

  return (
    <main className="flex min-h-screen max-h-screen">
<<<<<<< HEAD
      <AuthDialog open={isAuthDialogOpen} setOpen={setAuthDialog} supabase={supabase} />
      <NavBar
        session={session}
        showLogin={() => setAuthDialog(true)}
        signOut={logout}
        selectedTemplate={selectedTemplate}
        onSelectedTemplateChange={setSelectedTemplate}
        models={filteredModels}
        languageModel={languageModel}
        onLanguageModelChange={handleLanguageModelChange}
        apiKeyConfigurable={!process.env.NEXT_PUBLIC_USE_HOSTED_MODELS}
      />

      <div className="flex-1 flex space-x-8 w-full pt-36 pb-8 px-4">
        <Chat
          messages={messages}
          input={chatInput}
          handleInputChange={handleSaveInputChange}
          handleSubmit={handleSubmitAuth}
        />
        <SideView
          toolInvocation={latestToolInvocation}
          data={data}
          selectedTemplate={selectedTemplate}
        />
      </div>
=======
      {
        supabase && <AuthDialog open={isAuthDialogOpen} setOpen={setAuthDialog} supabase={supabase} />
      }
      <NavBar session={session} showLogin={() => setAuthDialog(true)} signOut={logout} />
        <div className="flex-1 flex space-x-8 w-full pt-16 pb-8 px-4">
          <Chat
            messages={messages}
            input={input}
            handleInputChange={handleInputChange}
            handleSubmit={handleSubmitAuth}
            selectedTemplate={selectedTemplate}
            onSelectedTemplateChange={setSelectedTemplate}
          />
          <SideView
            toolInvocation={latestToolInvocation}
            data={data}
            selectedTemplate={selectedTemplate}
          />
        </div>
>>>>>>> 6595b229
    </main>
  )
}<|MERGE_RESOLUTION|>--- conflicted
+++ resolved
@@ -78,8 +78,9 @@
 
   return (
     <main className="flex min-h-screen max-h-screen">
-<<<<<<< HEAD
-      <AuthDialog open={isAuthDialogOpen} setOpen={setAuthDialog} supabase={supabase} />
+      {
+        supabase && <AuthDialog open={isAuthDialogOpen} setOpen={setAuthDialog} supabase={supabase} />
+      }
       <NavBar
         session={session}
         showLogin={() => setAuthDialog(true)}
@@ -105,27 +106,6 @@
           selectedTemplate={selectedTemplate}
         />
       </div>
-=======
-      {
-        supabase && <AuthDialog open={isAuthDialogOpen} setOpen={setAuthDialog} supabase={supabase} />
-      }
-      <NavBar session={session} showLogin={() => setAuthDialog(true)} signOut={logout} />
-        <div className="flex-1 flex space-x-8 w-full pt-16 pb-8 px-4">
-          <Chat
-            messages={messages}
-            input={input}
-            handleInputChange={handleInputChange}
-            handleSubmit={handleSubmitAuth}
-            selectedTemplate={selectedTemplate}
-            onSelectedTemplateChange={setSelectedTemplate}
-          />
-          <SideView
-            toolInvocation={latestToolInvocation}
-            data={data}
-            selectedTemplate={selectedTemplate}
-          />
-        </div>
->>>>>>> 6595b229
     </main>
   )
 }