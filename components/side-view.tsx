--- conflicted
+++ resolved
@@ -55,11 +55,7 @@
         {toolInvocation && (
           <div className="w-full flex-1 flex flex-col items-start justify-start overflow-y-auto">
             <TabsContent value="code" className="flex-1 w-full">
-<<<<<<< HEAD
-              <CodeView code={args.code} />
-=======
               <CodeView code={args.code} template={selectedTemplate}/>
->>>>>>> a540028c
             </TabsContent>
             <TabsContent value="artifact" className="flex-1 w-full flex flex-col items-start justify-start">
               <ArtifactView
